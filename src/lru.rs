use std::{
    marker::PhantomData,
    mem,
    num::NonZeroUsize,
    ops::Deref,
    ptr::{self, NonNull},
    sync::atomic::{self, AtomicUsize, Ordering},
    usize,
};

use crossbeam::utils::{Backoff, CachePadded};
use crossbeam_skiplist::SkipMap;
use op::LruOperation;
use seize::{unprotected, Collector, Guard, Linked, LocalGuard, UnprotectedGuard};

use crate::{
    atomic_ref_count::internal::{AtomicRefCounted, RefCounted},
    reclaim::{FreeList, Freeable, Pointer, RetireShared},
};
use crate::{
    atomic_ref_count::Entry,
    reclaim::{Atomic, Shared},
};

pub struct Lru<K, V>
where
    K: Ord + Send + Sync + 'static,
    V: Send + Sync + 'static,
{
<<<<<<< HEAD
    collector: Box<Collector>,
    free_list: Box<FreeList<Linked<Node<K, V>>>>,
=======
>>>>>>> 14cd16af
    skiplist: SkipMap<RefCounted<K>, Atomic<Node<K, V>>>,
    free_list: FreeList<Linked<Node<K, V>>>,
    // `head` and `tail` are sentry nodes which have no valid data
    head: Box<Linked<Node<K, V>>>,
    tail: Box<Linked<Node<K, V>>>,
    cap: NonZeroUsize,
    size: AtomicUsize,
    // Collector must be the last member otherwise nodes in skiplist or free list will be freed
    // twice.
    collector: Box<Collector>,
}

unsafe impl<K: Ord + Send + Sync, V: Send + Sync> Send for Lru<K, V> {}
unsafe impl<K: Ord + Send + Sync, V: Send + Sync> Sync for Lru<K, V> {}

impl<K, V> Drop for Lru<K, V>
where
    K: Ord + Send + Sync + 'static,
    V: Send + Sync + 'static,
{
    fn drop(&mut self) {
        let guard = unsafe { unprotected() };
        for entry in self.skiplist.iter() {
            let node = entry.value().load(Ordering::Relaxed, &guard);
            unsafe { guard.retire_shared(node) };
        }
    }
}

type NodeEntry<'a, K, V> = crossbeam_skiplist::map::Entry<'a, RefCounted<K>, Atomic<Node<K, V>>>;

impl<K, V> Lru<K, V>
where
    K: Ord + Send + Sync + 'static,
    V: Send + Sync + 'static,
{
    pub fn new(capacity: NonZeroUsize) -> Self {
        let collector = Box::new(Collector::new());
        let free_list = Box::new(FreeList::new());
        let head = Node::uninit(&collector, &free_list);
        let tail = Node::uninit(&collector, &free_list);
        let head_ref = unsafe { &mut *head.as_ptr() };
        let tail_ref = unsafe { &mut *tail.as_ptr() };
        head_ref.next = CachePadded::new(tail.into());
        tail_ref.prev = CachePadded::new(head.into());
        Self {
            collector,
            free_list,
            skiplist: SkipMap::new(),
            head: unsafe { head.into_box() },
            tail: unsafe { tail.into_box() },
            cap: capacity,
            size: AtomicUsize::new(0),
        }
    }

    #[inline]
    fn head<'a>(&self, guard: &'a ReuseGuard<K, V, LocalGuard>) -> NodeRefGuard<'a, K, V> {
        self.head.try_increase_ref();
        unsafe { NodeRefGuard::new(ptr::from_ref(self.head.as_ref()).into(), guard) }
    }

    #[inline]
    fn tail<'a>(&self, guard: &'a ReuseGuard<K, V, LocalGuard>) -> NodeRefGuard<'a, K, V> {
        self.tail.try_increase_ref();
        unsafe { NodeRefGuard::new(ptr::from_ref(self.tail.as_ref()).into(), guard) }
    }

    #[inline]
    fn copy_entry_node<'a, F>(
        &'a self,
        entry_fn: F,
        guard: &'a ReuseGuard<K, V, LocalGuard>,
    ) -> Option<(NodeRefGuard<'a, K, V>, NodeEntry<'a, K, V>)>
    where
        F: Fn() -> Option<NodeEntry<'a, K, V>>,
    {
        loop {
            let Some(entry) = entry_fn() else { return None };
            loop {
                let node_ptr = entry.value().load(Ordering::Relaxed, guard);
                if let Some(node) = Node::try_copy(node_ptr, guard) {
                    return Some((node, entry));
                }
                if ptr::eq(
                    entry.value().load(Ordering::Relaxed, guard).as_ptr(),
                    node_ptr.as_ptr(),
                ) {
                    break;
                }
            }
        }
    }

    #[inline]
    fn remove_entry<'a>(entry: NodeEntry<'a, K, V>, guard: &'a LocalGuard) {
        if entry.remove() {
            let node = entry.value().load(Ordering::Relaxed, guard);
            Node::release(node, guard);
        }
    }

    #[inline]
    pub fn len(&self) -> usize {
        self.size.load(Ordering::Relaxed)
    }

<<<<<<< HEAD
=======
    pub fn iter<'a>(&'a self) -> Iter<'a, K, V, LocalGuard<'a>> {
        let guard = self.collector.enter();
        let node = self.tail.prev.load(Ordering::Relaxed, &guard).as_ptr();
        Iter {
            guard,
            collector: &self.collector,
            node: node.into(),
        }
    }

    #[inline]
    unsafe fn free_node(&self, node: Shared<'_, Node<K, V>>) {
        debug_assert!(!node.is_null());
        let guard = &unsafe { unprotected() };
        let node_ref = unsafe { &mut *node.as_ptr() };
        node_ref.key = None;
        let next = node_ref.next.load(Ordering::Relaxed, guard);
        Node::release(next, guard);
        let prev = node_ref.prev.load(Ordering::Relaxed, guard);
        Node::release(prev, guard);
        let desc = node_ref.desc.load(Ordering::Relaxed, guard);
        unsafe { guard.retire_shared(desc) };
        // We should store null value to desc here otherwise the old desc will be reclaimed once
        // when free list is reclaimed due to `Drop` impl for `Node`.
        node_ref
            .desc
            .store::<_, UnprotectedGuard>(Shared::null(), Ordering::Relaxed);
        unsafe { self.free_list.free(node_ref.into()) };
    }

>>>>>>> 14cd16af
    pub fn remove(&self, key: &K) -> Option<Entry<K, V>> {
        let guard = reuse_guard(self.collector.enter());
        let Some((mut node, mut entry)) = self.copy_entry_node(|| self.skiplist.get(key), &guard)
        else {
            return None;
        };

        loop {
            let node_ptr = node.as_shared();
            let node_ref = unsafe { node_ptr.deref() };
            let old_desc = node_ref.desc.load(Ordering::Acquire, &guard);
            let old_desc_ref = unsafe { old_desc.deref() };
            match old_desc_ref.deref() {
                Descriptor::Remove(op) => {
                    op.link_prev.run_op(self, node_ptr, &Backoff::new(), &guard);
                    return None;
                }
                Descriptor::Detach(op) => {
                    op.run_op(self, node_ptr, &Backoff::new(), &guard);
                    if let Some(new_node) = op.get_new_node(&guard) {
                        node = new_node;
                    } else {
                        if let Some((new_node, new_entry)) =
                            self.copy_entry_node(|| self.skiplist.get(key), &guard)
                        {
                            node = new_node;
                            entry = new_entry;
                        } else {
                            return None;
                        };
                    }
                }
                Descriptor::Insert(op) => {
                    let backoff = Backoff::new();
                    op.run_op(self, node_ptr, &backoff, &guard);
                    let value = op.clone_value(&guard.guard);
                    let desc = Shared::boxed(
                        Descriptor::Remove(op::Remove::new(value.clone())),
                        &self.collector,
                    );
                    if node_ref
                        .desc
                        .compare_exchange_weak(
                            old_desc,
                            desc,
                            Ordering::SeqCst,
                            Ordering::Relaxed,
                            &guard,
                        )
                        .is_ok()
                    {
                        self.size.fetch_sub(1, Ordering::Relaxed);
                        unsafe { desc.deref() }.run_op(self, node_ptr, &Backoff::new(), &guard);
                        Self::remove_entry(entry, &guard.guard);
                        unsafe {
                            guard.guard.retire_shared(old_desc);
                        }
                        break Some(Entry::new(
                            node_ref.key.as_ref().unwrap().clone(),
                            value,
                            &self.collector,
                        ));
                    }
                    backoff.spin();
                }
            }
        }
    }

    pub fn pop_back(&self) -> Option<Entry<K, V>> {
        let guard = reuse_guard(self.collector.enter());
        loop {
            let node = Node::deref_node(&self.tail.prev, Ordering::Relaxed, &guard);
            if ptr::eq(node.as_shared().as_ptr(), self.head.as_ref()) {
                return None;
            }
            let node_ptr = node.as_shared();
            let node_ref = unsafe { node_ptr.deref() };
            let old_desc = node_ref.desc.load(Ordering::Acquire, &guard);
            let old_desc_ref = unsafe { old_desc.deref() };
            match old_desc_ref.deref() {
                Descriptor::Remove(op) => {
                    op.link_prev.run_op(self, node_ptr, &Backoff::new(), &guard);
                }
                Descriptor::Detach(op) => {
                    op.run_op(self, node_ptr, &Backoff::new(), &guard);
                }
                Descriptor::Insert(op) => {
                    op.run_op(self, node_ptr, &Backoff::new(), &guard);
                    let value = op.clone_value(&guard.guard);
                    let desc = Shared::boxed(
                        Descriptor::Remove(op::Remove::new(value.clone())),
                        &self.collector,
                    );
                    if node_ref
                        .desc
                        .compare_exchange_weak(
                            old_desc,
                            desc,
                            Ordering::SeqCst,
                            Ordering::Relaxed,
                            &guard,
                        )
                        .is_ok()
                    {
                        self.size.fetch_sub(1, Ordering::Relaxed);
                        unsafe { desc.deref() }.run_op(self, node_ptr, &Backoff::new(), &guard);
                        if let Some(entry) =
                            self.skiplist.get(node_ref.key.as_ref().unwrap().deref())
                        {
                            if ptr::eq(
                                entry.value().load(Ordering::Relaxed, &guard).as_ptr(),
                                node_ref,
                            ) {
                                Self::remove_entry(entry, &guard.guard);
                            }
                        }

                        unsafe {
                            guard.guard.retire_shared(old_desc);
                        }
                        break Some(Entry::new(
                            node_ref.key.as_ref().unwrap().clone(),
                            value,
                            &self.collector,
                        ));
                    }
                }
            }
        }
    }

    pub fn put(&self, key: K, value: V) -> Option<Entry<K, V>> {
        let guard = reuse_guard(self.collector.enter());
        let new_node = Node::new(key, value, self, &guard);
        let new_node_ref = unsafe { new_node.as_shared().deref() };
        let desc = new_node_ref.desc.load(Ordering::Relaxed, &guard);
        let desc_ref = unsafe { desc.deref() };
        let backoff = Backoff::new();
        let key = new_node_ref.key.as_ref().unwrap().clone();

        'outer: loop {
            let entry = self
                .skiplist
                .get_or_insert(key.clone(), Atomic::from(new_node.as_shared()));
            let cur_node = entry.value().load(Ordering::Relaxed, &guard);

            let old_value = if ptr::eq(cur_node.as_ptr(), new_node_ref) {
                // Our node has been inserted.
                let len = self.size.fetch_add(1, Ordering::Relaxed);

                // If the capacity is reached, remove LRU node.
                if len >= self.cap.get() {
                    atomic::fence(Ordering::Acquire);
                    self.pop_back();
                }
                desc_ref.run_op(self, new_node.as_shared(), &backoff, &guard);
                None
            } else if !ptr::eq(
                new_node_ref.desc.load(Ordering::Relaxed, &guard).as_ptr(),
                desc_ref,
            ) {
                // Another thread already inserted our node.
                let len = self.size.fetch_add(1, Ordering::Relaxed);

                // If the capacity is reached, remove LRU node.
                if len >= self.cap.get() {
                    atomic::fence(Ordering::Acquire);
                    self.pop_back();
                }
                None
            } else {
                // Another node alreay exists
                let Some(mut node) = Node::try_copy(cur_node, &guard) else {
                    continue;
                };
                let value = desc_ref.clone_value(&guard.guard);
                let (cur_desc, old_value) = 'desc_select: loop {
                    let node_ptr = node.as_shared();
                    let node_ref = unsafe { node_ptr.deref() };
                    let old_desc = node_ref.desc.load(Ordering::Acquire, &guard);
                    let old_desc_ref = unsafe { old_desc.deref() };
                    let new_desc = match old_desc_ref.deref() {
                        // The node was removed, try to allocate a new node
                        Descriptor::Remove(op) => {
                            op.link_prev.run_op(self, node_ptr, &backoff, &guard);
                            Self::remove_entry(entry, &guard.guard);
                            continue 'outer;
                        }
                        Descriptor::Detach(op) => {
                            op.run_op(self, node_ptr, &backoff, &guard);
                            if let Some(new_node) = op.get_new_node(&guard) {
                                node = new_node;
                            } else {
                                continue 'outer;
                            }
                            continue 'desc_select;
                        }
                        Descriptor::Insert(op) => {
                            match op.change_value(value.clone(), &guard.guard) {
                                Err(value) => Shared::boxed(
                                    Descriptor::Detach(op::Detach::new(value)),
                                    &self.collector,
                                ),
                                Ok(old_value) => {
                                    break 'desc_select (old_desc, old_value);
                                }
                            }
                        }
                    };

                    old_desc_ref.run_op(self, node_ptr, &backoff, &guard);

                    if node_ref
                        .desc
                        .compare_exchange_weak(
                            old_desc,
                            new_desc,
                            Ordering::SeqCst,
                            Ordering::Relaxed,
                            &guard,
                        )
                        .is_ok()
                    {
                        let old_value = old_desc_ref.clone_value(&guard.guard);
                        unsafe {
                            guard.guard.retire_shared(old_desc);
                        }
                        break (new_desc, old_value);
                    }
                    drop(unsafe { new_desc.into_box() });
                    backoff.spin();
                };

                // Our node will not be used so we can remove it forcely.
                unsafe { free_unused_node(&self.free_list, new_node.into_node()) };

                let cur_desc_ref = unsafe { cur_desc.deref() };
                cur_desc_ref.run_op(self, node.as_shared(), &backoff, &guard);
                Some(old_value)
            };

            break old_value.map(|v| Entry::new(key, v, &self.collector));
        }
    }

    pub fn get(&self, key: &K) -> Option<Entry<K, V>> {
        let guard = reuse_guard(self.collector.enter());
        let backoff = Backoff::new();
        let Some((mut node, _)) = self.copy_entry_node(|| self.skiplist.get(key), &guard) else {
            return None;
        };

        loop {
            let node_ptr = node.as_shared();
            let node_ref = unsafe { node_ptr.deref() };
            let old_desc = node_ref.desc.load(Ordering::Relaxed, &guard);
            let old_desc_ref = unsafe { old_desc.deref() };
            match old_desc_ref.deref() {
                Descriptor::Remove(_) => return None,
                Descriptor::Detach(op) => {
                    op.run_op(self, node_ptr, &backoff, &guard);
                    if let Some(new_node) = op.get_new_node(&guard) {
                        node = new_node;
                    } else {
                        let Some((new_node, _)) =
                            self.copy_entry_node(|| self.skiplist.get(key), &guard)
                        else {
                            return None;
                        };
                        node = new_node;
                    }
                    continue;
                }
                Descriptor::Insert(op) => {
                    if !LruOperation::<K, V>::is_finished(op, &guard)
                        || ptr::eq(
                            self.head.next.load(Ordering::Relaxed, &guard).as_ptr(),
                            node_ref,
                        )
                    {
                        return Some(Entry::new(
                            node_ref.key.as_ref().unwrap().clone(),
                            op.clone_value(&guard.guard),
                            &self.collector,
                        ));
                    }
                    let value = op.clone_value(&guard.guard);
                    let new_desc = Shared::boxed(
                        Descriptor::Detach(op::Detach::new(value.clone())),
                        &self.collector,
                    );
                    if node_ref
                        .desc
                        .compare_exchange_weak(
                            old_desc,
                            new_desc,
                            Ordering::SeqCst,
                            Ordering::Acquire,
                            &guard,
                        )
                        .is_ok()
                    {
                        unsafe {
                            guard.guard.retire_shared(old_desc);
                        }
                        unsafe { new_desc.deref() }.run_op(self, node_ptr, &backoff, &guard);
                        break Some(Entry::new(
                            node_ref.key.as_ref().unwrap().clone(),
                            value,
                            &self.collector,
                        ));
                    }
                }
            }
            backoff.spin();
        }
    }

    fn put_node_after_head<'a>(
        &self,
        node: NodeRefGuard<'a, K, V>,
        op: &op::Attach,
        backoff: &Backoff,
        guard: &'a ReuseGuard<K, V, LocalGuard>,
    ) {
        let node_ref = unsafe { node.as_shared().deref() };
        let head = self.head(guard);
        let head_ref = unsafe { head.as_shared().deref() };
        let mut mru_node = Node::deref_node(&head_ref.next, Ordering::Acquire, guard);

        loop {
            // Another thread finished our job instead.
            if <op::Attach as LruOperation<K, V>>::is_finished(op, guard) {
                return;
            }

            let node_next = node_ref.next.load(Ordering::Acquire, guard);

            let mru_node_ref = unsafe { mru_node.node.deref() };
            let mru_prev = mru_node_ref.prev.load(Ordering::Relaxed, guard);
            if mru_prev != Shared::from(ptr::from_ref(head_ref)) {
                mru_node = self.help_link(head.as_shared(), mru_node, &Backoff::new(), guard);
                continue;
            }

            if ptr::eq(mru_node.node.as_ptr(), node_ref)
                || !ptr::eq(
                    node_ref.prev.load(Ordering::Relaxed, guard).as_ptr(),
                    head_ref,
                )
            {
                break;
            }

            atomic::fence(Ordering::Acquire);
            let new_node_next = node_ref.next.load(Ordering::Relaxed, guard);
            if !ptr::eq(new_node_next.as_ptr(), mru_node_ref) {
                // `node.next` is not changed as `mru_node` yet.
                if ptr::eq(node_next.as_ptr(), new_node_next.as_ptr()) {
                    if let Err(err) = node_ref.next.compare_exchange(
                        node_next.without_tag(),
                        mru_node.clone(),
                        Ordering::Relaxed,
                        Ordering::Relaxed,
                        guard,
                    ) {
                        if err.current.tag() != 0 {
                            return;
                        }
                        if !ptr::eq(err.current.as_ptr(), mru_node_ref) {
                            backoff.spin();
                            continue;
                        }
                    }
                }
                // `node` was already inserted to list or `mru_node` is not a MRU node anymore.
                else {
                    continue;
                }
            }

            if let Err(err) = mru_node_ref.prev.compare_exchange_weak(
                head.as_shared(),
                node.clone(),
                Ordering::Release,
                Ordering::Relaxed,
                guard,
            ) {
                if ptr::eq(err.current.as_ptr(), node_ref) {
                    break;
                }

                atomic::fence(Ordering::Acquire);
                // Our node was inserted once but now it is removed
                if node_ref.next.load(Ordering::Relaxed, guard).tag() != 0 {
                    return;
                }

                backoff.spin();
                continue;
            }
            break;
        }

        loop {
            let head_next = head_ref.next.load(Ordering::Acquire, guard);
            if Shared::from(ptr::from_ref(head_ref)) != node_ref.prev.load(Ordering::Relaxed, guard)
            {
                break;
            }
            if ptr::eq(head_next.as_ptr(), node_ref) {
                break;
            }
            if head_ref
                .next
                .compare_exchange_weak(
                    head_next.without_tag(),
                    node.clone(),
                    Ordering::Release,
                    Ordering::Relaxed,
                    guard,
                )
                .is_ok()
            {
                if node_ref.next.load(Ordering::Relaxed, guard).tag() != 0 {
                    self.help_link(head.as_shared(), node, &Backoff::new(), guard);
                }
                break;
            }
            backoff.spin();
        }
    }

    fn help_link<'a>(
        &self,
        node: Shared<'a, Node<K, V>>,
        mut next: NodeRefGuard<'a, K, V>,
        backoff: &Backoff,
        guard: &'a ReuseGuard<K, V, LocalGuard>,
    ) -> NodeRefGuard<'a, K, V> {
        let node_ref = unsafe { node.deref() };
        let mut last: Option<NodeRefGuard<'a, K, V>> = None;
        loop {
            let next_ref = unsafe { next.node.deref() };
            let next_prev = Node::try_deref_node(&next_ref.prev, Ordering::Acquire, guard);
            match next_prev {
                None => {
                    if let Some(last_guard) = last {
                        next_ref.mark_next(backoff, guard);
                        let next_prev = Node::deref_node(&next_ref.prev, Ordering::Acquire, guard);
                        unsafe { last_guard.as_shared().deref() }
                            .prev
                            .compare_exchange(
                                next.as_shared(),
                                next_prev,
                                Ordering::Release,
                                Ordering::Acquire,
                                guard,
                            )
                            .ok();
                        next = last_guard;
                        last = None;
                    } else {
                        next = Node::deref_node(&next_ref.next, Ordering::Acquire, guard);
                    }
                    continue;
                }
                Some(next_prev) => {
                    let node_next = node_ref.next.load(Ordering::Relaxed, guard);
                    // The node was removed by another thread. Pass responsibility of clean-up to that thread.
                    if node_next.tag() != 0 {
                        break;
                    }
                    // Found a non-deleted previous node and set it as `last`.
                    if !ptr::eq(next_prev.node.as_ptr(), node_ref) {
                        last = Some(next);
                        next = next_prev;
                        continue;
                    }
                    if node_ref
                        .next
                        .compare_exchange_weak(
                            node_next,
                            next.clone(),
                            Ordering::Release,
                            Ordering::Acquire,
                            guard,
                        )
                        .is_ok()
                    {
                        if next_ref.next.load(Ordering::Acquire, guard).tag() == 0 {
                            return next;
                        }
                    }
                    backoff.spin();
                }
            }
        }
        next
    }

    fn help_detach<'a>(
        &self,
        node: Shared<'a, Node<K, V>>,
        backoff: &Backoff,
        guard: &'a ReuseGuard<K, V, LocalGuard>,
    ) {
        let node_ref = unsafe { node.deref() };
        node_ref.mark_next(backoff, guard);
        let mut last: Option<NodeRefGuard<K, V>> = None;
        let mut prev = Node::deref_node(&node_ref.prev, Ordering::Acquire, guard);
        let mut next = Node::deref_node(&node_ref.next, Ordering::Acquire, guard);
        loop {
            // `next`'s prev pointer was already changed from `node` to `prev`.
            if ptr::eq(prev.as_shared().as_ptr(), next.as_shared().as_ptr()) {
                return;
            }
            let prev_ref = unsafe { prev.as_shared().deref() };
            {
                let prev_prev = prev_ref.prev.load(Ordering::Relaxed, guard);
                if prev_prev.tag() != 0 {
                    // If we don't mark next here, concurrent `help_link` might not recognize that
                    // this node was deleted.
                    prev_ref.mark_next(backoff, guard);
                    prev = Node::deref_node(&prev_ref.prev, Ordering::Acquire, guard);
                    continue;
                }
            }
            let next_ref = unsafe { next.as_shared().deref() };
            let next_prev = Node::try_deref_node(&next_ref.prev, Ordering::Acquire, guard);
            match next_prev {
                None => {
                    if let Some(last_node) = last {
                        next_ref.mark_next(backoff, guard);
                        let next_prev = Node::deref_node(&next_ref.prev, Ordering::Acquire, guard);
                        unsafe { last_node.as_shared().deref() }
                            .prev
                            .compare_exchange(
                                next.as_shared(),
                                next_prev,
                                Ordering::Release,
                                Ordering::Acquire,
                                guard,
                            )
                            .ok();
                        next = last_node;
                        last = None;
                    } else {
                        // Find a next node which is not deleted.
                        next = Node::deref_node(&next_ref.next, Ordering::Acquire, guard);
                    }
                    continue;
                }
                Some(next_prev) => {
                    // Found a non-deleted previous node and set it as `last`.
                    if !ptr::eq(next_prev.as_shared().as_ptr(), node.as_ptr()) {
                        last = Some(next);
                        next = next_prev;
                        continue;
                    }

                    if let Err(err) = next_ref.prev.compare_exchange_weak(
                        node.without_tag(),
                        prev,
                        Ordering::Release,
                        Ordering::Relaxed,
                        guard,
                    ) {
                        prev = err.new;
                    } else {
                        return;
                    }
                    backoff.spin();
                }
            }
        }
    }
}

pub struct Iter<'a, K, V, G>
where
    K: Send + Sync,
    V: Send + Sync,
    G: 'a,
{
    guard: G,
    collector: &'a Collector,
    node: Shared<'a, Node<K, V>>,
}

impl<'a, K, V, G> Iterator for Iter<'a, K, V, G>
where
    K: Send + Sync,
    V: Send + Sync,
    G: 'a + Guard,
{
    type Item = Entry<'a, K, V>;

    fn next(&mut self) -> Option<Self::Item> {
        loop {
            let node = unsafe { self.node.deref() };
            let prev = node.prev.load(Ordering::Relaxed, &self.guard);
            if prev.is_null() {
                return None;
            }
            if prev.tag() != 0 {
                continue;
            }
            self.node = prev.as_ptr().into();
            let desc = node.desc.load(Ordering::Relaxed, &self.guard);
            break Some(Entry::new(
                node.key.as_ref().unwrap().clone(),
                unsafe { desc.deref().clone_value(&self.guard) },
                self.collector,
            ));
        }
    }
}

#[derive(Debug)]
pub struct Node<K: Send + Sync, V: Send + Sync> {
    free_list: NonNull<FreeList<Linked<Node<K, V>>>>,
    key: Option<RefCounted<K>>,
    ref_count: CachePadded<AtomicUsize>,
    next: CachePadded<Atomic<Node<K, V>>>,
    prev: CachePadded<Atomic<Node<K, V>>>,
    desc: CachePadded<Atomic<Descriptor<K, V>>>,
}

impl<K: Send + Sync, V: Send + Sync> Drop for Node<K, V> {
    fn drop(&mut self) {
        let fake_guard = unsafe { unprotected() };
        let desc = self.desc.load(Ordering::Acquire, &fake_guard);
        drop(unsafe { desc.try_into_box() });
    }
}

impl<K: Send + Sync + Ord, V: Send + Sync> Node<K, V> {
    #[inline]
    fn new<'a>(
        key: K,
        value: V,
        lru_cache: &Lru<K, V>,
        guard: &'a ReuseGuard<K, V, LocalGuard>,
    ) -> NodeRefGuard<'a, K, V> {
        Self::from_ref_counted(
            RefCounted::new(key, &lru_cache.collector),
            RefCounted::new(value, &lru_cache.collector),
            lru_cache,
            guard,
        )
    }

    fn from_ref_counted<'a>(
        key: RefCounted<K>,
        value: RefCounted<V>,
        lru_cache: &Lru<K, V>,
        guard: &'a ReuseGuard<K, V, LocalGuard>,
    ) -> NodeRefGuard<'a, K, V> {
        let desc = Shared::boxed(
            Descriptor::Insert(op::Insert::new(value)),
            &lru_cache.collector,
        );

        let free_node = unsafe { lru_cache.free_list.reuse() };
        // `ref_count` should be 2 because when it is inserted to LRU, there would
        // be a skiplist entry for it as well.
        let new_node = if let Some(mut ptr) = free_node {
            let node = unsafe { ptr.as_mut() };
            node.key = Some(key);
            node.ref_count.store(2, Ordering::Relaxed);
            node.next.store(lru_cache.tail(guard), Ordering::Relaxed);
            node.prev.store(lru_cache.head(guard), Ordering::Relaxed);
            node.desc.store::<_, LocalGuard>(desc, Ordering::Relaxed);
            Shared::from(ptr.as_ptr())
        } else {
            Shared::boxed(
                Self {
                    free_list: lru_cache.free_list.as_ref().into(),
                    key: Some(key),
                    ref_count: CachePadded::new(AtomicUsize::new(2)),
                    next: CachePadded::new(Shared::from(lru_cache.tail(guard)).into()),
                    prev: CachePadded::new(Shared::from(lru_cache.head(guard)).into()),
                    desc: CachePadded::new(desc.into()),
                },
                &lru_cache.collector,
            )
        };
        unsafe { NodeRefGuard::new(new_node, guard) }
    }

    #[inline]
    fn uninit<'a>(
        collector: &Collector,
        free_list: &FreeList<Linked<Node<K, V>>>,
    ) -> Shared<'a, Self> {
        Shared::boxed(
            Self {
                free_list: free_list.into(),
                key: None,
                ref_count: CachePadded::new(AtomicUsize::new(1)),
                next: CachePadded::new(Atomic::null()),
                prev: CachePadded::new(Atomic::null()),
                desc: CachePadded::new(Atomic::null()),
            },
            collector,
        )
    }

    fn mark_next<G>(&self, backoff: &Backoff, guard: &G)
    where
        G: Guard,
    {
        loop {
            let next = self.next.load(Ordering::Acquire, guard);
            if next.tag() != 0 {
                return;
            }
            if self
                .next
                .compare_exchange_weak(
                    next,
                    next.with_tag(1),
                    Ordering::Release,
                    Ordering::Relaxed,
                    guard,
                )
                .is_ok()
            {
                return;
            }
            backoff.spin();
        }
    }

    fn try_increase_ref(&self) -> bool {
        let mut old_count = self.ref_count.load(Ordering::Relaxed);
        loop {
            if old_count == 0 {
                atomic::fence(Ordering::Acquire);
                return false;
            }
            if let Err(count) = self.ref_count.compare_exchange(
                old_count,
                old_count + 1,
                Ordering::Release,
                Ordering::Relaxed,
            ) {
                old_count = count;
            } else {
                break true;
            }
        }
    }

    fn release<'a>(this: Shared<'a, Self>, guard: &'a impl Guard) {
        let mut stack: smallvec::SmallVec<[Shared<'a, Self>; 5]> = smallvec::smallvec![this];
        while let Some(node) = stack.pop() {
            let node_ref = unsafe { node.deref() };
            if node_ref.ref_count.fetch_sub(1, Ordering::Release) == 1 {
                atomic::fence(Ordering::Acquire);
                let next = node_ref.next.load(Ordering::Relaxed, guard);
                if !next.is_null() {
                    stack.push(next);
                }
                let prev = node_ref.prev.load(Ordering::Relaxed, guard);
                if !prev.is_null() {
                    stack.push(prev);
                }
                unsafe { guard.retire_shared(node) };
            };
        }
        // let node_ref = unsafe { this.deref() };
        // if node_ref.ref_count.fetch_sub(1, Ordering::Release) == 1 {
        //     atomic::fence(Ordering::Acquire);
        //     let next = node_ref.next.load(Ordering::Relaxed, guard);
        //     if !next.is_null() {
        //         Self::release(next, guard);
        //     }
        //     let prev = node_ref.prev.load(Ordering::Relaxed, guard);
        //     if !prev.is_null() {
        //         Self::release(prev, guard);
        //     }
        //     unsafe { guard.retire_shared(this) };
        // }
    }

    fn try_deref_node<'a>(
        ptr: &Atomic<Node<K, V>>,
        order: Ordering,
        guard: &'a ReuseGuard<K, V, LocalGuard<'a>>,
    ) -> Option<NodeRefGuard<'a, K, V>> {
        loop {
            let node = ptr.load(order, guard);
            debug_assert!(!node.is_null());
            if node.tag() != 0 {
                return None;
            }
            let node_ref = unsafe { node.deref() };
            if !node_ref.try_increase_ref() {
                assert_ne!(ptr.load(order, guard), node);
                continue;
            }
            break Some(NodeRefGuard {
                node: node.without_tag(),
                guard,
            });
        }
    }

    fn deref_node<'a>(
        ptr: &Atomic<Node<K, V>>,
        order: Ordering,
        guard: &'a ReuseGuard<K, V, LocalGuard<'a>>,
    ) -> NodeRefGuard<'a, K, V> {
        loop {
            let node = ptr.load(order, guard);
            debug_assert!(!node.is_null());
            let node_ref = unsafe { node.deref() };
            if !node_ref.try_increase_ref() {
                let new = ptr.load(order, guard);
                assert_ne!(new.as_ptr(), node.as_ptr());
                continue;
            }
            break NodeRefGuard {
                node: node.without_tag(),
                guard,
            };
        }
    }

    fn try_copy<'a>(
        this: Shared<'a, Node<K, V>>,
        guard: &'a ReuseGuard<K, V, LocalGuard>,
    ) -> Option<NodeRefGuard<'a, K, V>> {
        debug_assert!(!this.is_null());
        if unsafe { this.deref() }.try_increase_ref() {
            Some(unsafe { NodeRefGuard::new(this, guard) })
        } else {
            None
        }
    }

    fn remove_cross_ref(&self, guard: &ReuseGuard<K, V, LocalGuard>) {
        loop {
            let prev = self.prev.load(Ordering::Relaxed, guard);
            let prev_ref = unsafe { prev.deref() };
            if prev_ref.prev.load(Ordering::Relaxed, guard).tag() != 0 {
                let prev_prev = Node::deref_node(&prev_ref.prev, Ordering::Relaxed, guard);
                self.prev
                    .store::<_, LocalGuard>(prev_prev.into_node().with_tag(1), Ordering::Relaxed);
                Node::release(prev, guard);
                continue;
            }
            let next = self.next.load(Ordering::Relaxed, guard);
            let next_ref = unsafe { next.deref() };
            if next_ref.next.load(Ordering::Relaxed, guard).tag() != 0 {
                let next_next = Node::deref_node(&next_ref.next, Ordering::Relaxed, guard);
                self.next
                    .store::<_, LocalGuard>(next_next.into_node().with_tag(1), Ordering::Relaxed);
                Node::release(next, guard);
                continue;
            }
            break;
        }
    }
}

impl<K: Send + Sync, V: Send + Sync> Freeable for Linked<Node<K, V>> {
    fn connect(&mut self, other: *mut Self) {
        self.next
            .store::<_, UnprotectedGuard>(Shared::from(other), Ordering::Relaxed);
    }

    fn next(&self) -> *mut Self {
        self.next
            .load(Ordering::Relaxed, &unsafe { unprotected() })
            .as_ptr()
    }

    fn dealloc(this: *mut Self) {
        let guard = unsafe { unprotected() };
        unsafe { guard.retire_shared(this.into()) };
    }
}

#[inline]
unsafe fn free_node<K, V>(free_list: &FreeList<Linked<Node<K, V>>>, node: Shared<'_, Node<K, V>>)
where
    K: Send + Sync,
    V: Send + Sync,
{
    debug_assert!(!node.is_null());
    let node_ref = unsafe { &mut *node.as_ptr() };
    node_ref.key = None;
    unsafe { free_list.free(node_ref.into()) };
}

#[inline]
unsafe fn free_unused_node<K, V>(
    free_list: &FreeList<Linked<Node<K, V>>>,
    node: Shared<'_, Node<K, V>>,
) where
    K: Send + Sync + Ord,
    V: Send + Sync,
{
    debug_assert!(!node.is_null());
    let guard = &unsafe { unprotected() };
    let node_ref = unsafe { &mut *node.as_ptr() };
    node_ref.key = None;
    Node::release(node_ref.next.load(Ordering::Relaxed, guard), guard);
    Node::release(node_ref.prev.load(Ordering::Relaxed, guard), guard);
    unsafe { guard.retire_shared(node_ref.desc.load(Ordering::Relaxed, guard)) };
    unsafe { free_list.free(node_ref.into()) };
}

struct ReuseGuard<K, V, G>
where
    K: Send + Sync,
    V: Send + Sync,
{
    guard: G,
    _marker: PhantomData<Node<K, V>>,
}

impl<K, V, G> Guard for ReuseGuard<K, V, G>
where
    K: Send + Sync,
    V: Send + Sync,
    G: Guard,
{
    #[inline]
    fn refresh(&mut self) {
        self.guard.refresh();
    }

    #[inline]
    fn flush(&self) {
        self.guard.flush();
    }

    #[inline]
    fn protect<T: seize::AsLink>(&self, ptr: &atomic::AtomicPtr<T>, ordering: Ordering) -> *mut T {
        self.guard.protect(ptr, ordering)
    }

    #[inline]
    unsafe fn defer_retire<T: seize::AsLink>(&self, ptr: *mut T, _: unsafe fn(*mut seize::Link)) {
        self.guard.defer_retire(ptr, |link| {
            let node_ptr: Shared<_> = link.cast::<Linked<Node<K, V>>>().into();
            free_node(unsafe { node_ptr.deref().free_list.as_ref() }, node_ptr);
        });
    }

    #[inline]
    fn thread_id(&self) -> usize {
        self.guard.thread_id()
    }

    #[inline]
    fn belongs_to(&self, collector: &Collector) -> bool {
        self.guard.belongs_to(collector)
    }
}

#[inline]
fn reuse_guard<K, V, G>(guard: G) -> ReuseGuard<K, V, G>
where
    K: Send + Sync,
    V: Send + Sync,
    G: Guard,
{
    ReuseGuard {
        guard,
        _marker: Default::default(),
    }
}

struct NodeRefGuard<'a, K, V>
where
    K: Send + Sync + Ord,
    V: Send + Sync,
{
    node: Shared<'a, Node<K, V>>,
    guard: &'a ReuseGuard<K, V, LocalGuard<'a>>,
}

impl<'a, K, V> Clone for NodeRefGuard<'a, K, V>
where
    K: Send + Sync + Ord,
    V: Send + Sync,
{
    fn clone(&self) -> Self {
        if !self.node.is_null() {
            Node::try_increase_ref(unsafe { self.node.deref() });
        }
        Self { ..*self }
    }
}

impl<'a, K, V> Pointer<'a, Node<K, V>, ReuseGuard<K, V, LocalGuard<'a>>> for NodeRefGuard<'a, K, V>
where
    K: Send + Sync + Ord,
    V: Send + Sync,
{
    #[inline]
    unsafe fn new_with_guard(
        ptr: Shared<'a, Node<K, V>>,
        guard: &'a ReuseGuard<K, V, LocalGuard<'a>>,
    ) -> Self {
        Self::new(ptr, guard)
    }

    #[inline]
    fn as_shared(&self) -> Shared<'a, Node<K, V>> {
        self.node
    }
}

impl<'a, K, V> NodeRefGuard<'a, K, V>
where
    K: Send + Sync + Ord,
    V: Send + Sync,
{
    #[inline]
    unsafe fn new(
        node: Shared<'a, Node<K, V>>,
        guard: &'a ReuseGuard<K, V, LocalGuard<'a>>,
    ) -> Self {
        Self {
            node: node.without_tag(),
            guard,
        }
    }

    #[inline]
    fn into_node(self) -> Shared<'a, Node<K, V>> {
        let node = self.node;
        mem::forget(self);
        node
    }
}

impl<'a, K, V> From<NodeRefGuard<'a, K, V>> for Shared<'a, Node<K, V>>
where
    K: Send + Sync + Ord,
    V: Send + Sync,
{
    #[inline]
    fn from(value: NodeRefGuard<'a, K, V>) -> Self {
        value.into_node()
    }
}

impl<'a, K, V> Drop for NodeRefGuard<'a, K, V>
where
    K: Send + Sync + Ord,
    V: Send + Sync,
{
    #[inline]
    fn drop(&mut self) {
        if !self.node.is_null() {
            Node::release(self.node, self.guard);
        }
    }
}

enum Descriptor<K, V>
where
    K: Send + Sync,
    V: Send + Sync,
{
    /// The node is removed.
    Remove(op::Remove<V>),
    /// The node is removed but another node with the same key-value will be inserted.
    Detach(op::Detach<K, V>),
    Insert(op::Insert<V>),
}

impl<K, V> Descriptor<K, V>
where
    K: Send + Sync,
    V: Send + Sync,
{
    fn clone_value<G>(&self, guard: &G) -> RefCounted<V>
    where
        G: Guard,
    {
        match self {
            Self::Insert(op) => op.clone_value(guard),
            Self::Remove(op) => op.value.clone(),
            Self::Detach(op) => op.remove.value.clone(),
        }
    }
    fn run_op<'a>(
        &self,
        lru_cache: &Lru<K, V>,
        node: Shared<'a, Node<K, V>>,
        backoff: &Backoff,
        guard: &'a ReuseGuard<K, V, LocalGuard>,
    ) -> bool
    where
        K: Send + Sync + Ord,
    {
        match self {
            Self::Remove(op) => op.run_op(lru_cache, node, backoff, guard),
            Self::Detach(op) => op.run_op(lru_cache, node, backoff, guard),
            Self::Insert(op) => op.run_op(lru_cache, node, backoff, guard),
        }
    }
}

mod op {
    use atomic::AtomicBool;

    use super::*;

    fn store_bool_result(result: &AtomicBool) -> bool {
        if result.load(Ordering::Relaxed) {
            atomic::fence(Ordering::Acquire);
            return false;
        }
        !result.fetch_or(true, Ordering::AcqRel)
    }

    fn check_bool_result(result: &AtomicBool) -> bool {
        if result.load(Ordering::Relaxed) {
            atomic::fence(Ordering::Acquire);
            return true;
        }
        false
    }

    pub(crate) trait LruOperation<'a, K, V>
    where
        K: Send + Sync + Ord + 'a,
        V: Send + Sync + 'a,
    {
        type Result;

        fn run_op<'g>(
            &self,
            lru_cache: &Lru<K, V>,
            node: Shared<'g, Node<K, V>>,
            backoff: &Backoff,
            guard: &'g ReuseGuard<K, V, LocalGuard>,
        ) -> bool;
        fn store_result(
            &self,
            result: Self::Result,
            guard: &'a ReuseGuard<K, V, LocalGuard>,
        ) -> bool;
        fn is_finished(&self, guard: &ReuseGuard<K, V, LocalGuard>) -> bool;
    }

    pub struct LinkPrev {
        result: AtomicBool,
    }

    impl LinkPrev {
        fn new() -> Self {
            Self {
                result: AtomicBool::new(false),
            }
        }
    }

    impl<'a, K, V> LruOperation<'a, K, V> for LinkPrev
    where
        K: Send + Sync + Ord + 'a,
        V: Send + Sync + 'a,
    {
        type Result = ();

        fn run_op<'g>(
            &self,
            lru_cache: &Lru<K, V>,
            node: Shared<'g, Node<K, V>>,
            backoff: &Backoff,
            guard: &'g ReuseGuard<K, V, LocalGuard>,
        ) -> bool {
            let mut prev;
            loop {
                if LruOperation::<K, V>::is_finished(self, guard) {
                    return false;
                }

                let node_ref = unsafe { node.deref() };

                prev = node_ref.prev.load(Ordering::Relaxed, guard);
                // Another thread already marked this node
                if prev.tag() != 0 {
                    break;
                }
                if let Err(err) = node_ref.prev.compare_exchange_weak(
                    prev,
                    prev.with_tag(1),
                    Ordering::Relaxed,
                    Ordering::Relaxed,
                    guard,
                ) {
                    // Another thread removed the prev node and update `prev` pointer of this node
                    if err.current.tag() == 0 {
                        continue;
                    }
                } else {
                    break;
                };
                backoff.spin();
            }

            lru_cache.help_detach(node, backoff, guard);
            LruOperation::<K, V>::store_result(self, (), guard)
        }

        fn store_result(&self, _: Self::Result, _: &'a ReuseGuard<K, V, LocalGuard>) -> bool {
            store_bool_result(&self.result)
        }

        fn is_finished(&self, _: &ReuseGuard<K, V, LocalGuard>) -> bool {
            check_bool_result(&self.result)
        }
    }

    pub struct Remove<T: Send + Sync> {
        pub value: RefCounted<T>,
        pub(crate) link_prev: LinkPrev,
        result: AtomicBool,
    }

    impl<T: Send + Sync> Remove<T> {
        #[inline]
        pub fn new(value: RefCounted<T>) -> Self {
            Self {
                value,
                link_prev: LinkPrev::new(),
                result: AtomicBool::new(false),
            }
        }
    }

    impl<'a, K, V> LruOperation<'a, K, V> for Remove<V>
    where
        K: Send + Sync + Ord + 'a,
        V: Send + Sync + 'a,
    {
        type Result = ();
        fn run_op<'g>(
            &self,
            lru_cache: &Lru<K, V>,
            node: Shared<'g, Node<K, V>>,
            backoff: &Backoff,
            guard: &'g ReuseGuard<K, V, LocalGuard>,
        ) -> bool {
            if !LruOperation::<K, V>::is_finished(self, guard) {
                LruOperation::<K, V>::run_op(&self.link_prev, lru_cache, node, backoff, guard);
                let node_ref = unsafe { node.deref() };
                let prev = node_ref.prev.load(Ordering::Relaxed, guard);
                let next = Node::deref_node(&node_ref.next, Ordering::Relaxed, guard);
                lru_cache.help_link(prev, next, backoff, guard);
                if LruOperation::<K, V>::store_result(self, (), guard) {
                    unsafe { node.deref() }.remove_cross_ref(guard);
                    true
                } else {
                    false
                }
            } else {
                false
            }
        }

        fn store_result(&self, _: Self::Result, _: &'a ReuseGuard<K, V, LocalGuard>) -> bool {
            store_bool_result(&self.result)
        }

        fn is_finished(&self, _: &ReuseGuard<K, V, LocalGuard>) -> bool {
            check_bool_result(&self.result)
        }
    }

    pub struct Detach<K, V>
    where
        K: Send + Sync,
        V: Send + Sync,
    {
        pub(crate) remove: Remove<V>,
        new_node: Atomic<Node<K, V>>,
    }

    impl<K, V> Detach<K, V>
    where
        K: Send + Sync + Ord,
        V: Send + Sync,
    {
        #[inline]
        pub fn new(value: RefCounted<V>) -> Self {
            Self {
                remove: Remove::new(value),
                new_node: Atomic::null(),
            }
        }

        pub fn get_new_node<'a>(
            &self,
            guard: &'a ReuseGuard<K, V, LocalGuard>,
        ) -> Option<NodeRefGuard<'a, K, V>> {
            Node::try_deref_node(&self.new_node, Ordering::Acquire, guard)
        }

        fn create_new_node<'a>(
            &self,
            lru_cache: &Lru<K, V>,
            node: Shared<'a, Node<K, V>>,
            guard: &'a ReuseGuard<K, V, LocalGuard>,
        ) -> Option<NodeRefGuard<'a, K, V>> {
            // ORDERING: `Relaxed` is fine because reading non-null `new_node` doesn't mean
            // any visible side effect useful.
            let new_node = self.new_node.load(Ordering::Relaxed, guard);
            if !new_node.is_null() {
                return Node::try_deref_node(&self.new_node, Ordering::Acquire, guard);
            }
            let key = unsafe { node.deref() }.key.as_ref().unwrap().clone();
            let value = self.remove.value.clone();
            let new_node = Node::from_ref_counted(key, value, lru_cache, guard);
            if LruOperation::<K, V>::store_result(self, new_node.clone().into_node(), guard) {
                Some(new_node)
            } else {
                unsafe { free_unused_node(&lru_cache.free_list, new_node.into_node()) };
                Node::try_deref_node(&self.new_node, Ordering::Acquire, guard)
            }
        }
    }

    impl<'a, K, V> LruOperation<'a, K, V> for Detach<K, V>
    where
        K: Send + Sync + Ord + 'a,
        V: Send + Sync + 'a,
    {
        type Result = Shared<'a, Node<K, V>>;

        #[inline]
        fn run_op<'g>(
            &self,
            lru_cache: &Lru<K, V>,
            node: Shared<'g, Node<K, V>>,
            backoff: &Backoff,
            guard: &'g ReuseGuard<K, V, LocalGuard>,
        ) -> bool {
            if LruOperation::<K, V>::is_finished(self, guard) {
                return false;
            }

            let node_ref = unsafe { node.deref() };
            let new_node = self.create_new_node(lru_cache, node, guard);
            if let Some(new_node) = new_node {
                let new_node_ptr = new_node.as_shared();
                let key = node_ref.key.as_ref().unwrap().deref();
                let mut need_clean_up = false;
                if let Some(entry) = lru_cache.skiplist.get(key) {
                    let node_entry = entry.value();
                    let cur_node = node_entry.load(Ordering::Relaxed, guard);
                    if !ptr::eq(cur_node.as_ptr(), node_ref) {
                        atomic::fence(Ordering::Acquire);
                    }
                    // Here, we use `Shared` type instead of `NodeRefGuard` because we don't track
                    // node references in skiplist entries.
                    else if node_entry
                        .compare_exchange(
                            cur_node,
                            new_node,
                            Ordering::SeqCst,
                            Ordering::Acquire,
                            guard,
                        )
                        .is_ok()
                    {
                        need_clean_up = true;
                    }
                };
                let new_desc = unsafe {
                    new_node_ptr
                        .deref()
                        .desc
                        .load(Ordering::Relaxed, guard)
                        .deref()
                };
                // We have to insert the new node because otherwise threads poping a node from back
                // might not see the node after helping this op.
                if let Descriptor::Insert(new_op) = new_desc.deref() {
                    new_op
                        .attach
                        .run_op(lru_cache, new_node_ptr, backoff, guard);
                };
                if need_clean_up {
                    // Marking `new_node` so it can be reclaimed safely. We have to do marking only
                    // after insertion because otherwise threads poping a node from back might not
                    // see the newly inserted node after helping this op.
                    self.new_node
                        .swap(new_node_ptr.with_tag(1), Ordering::Release, guard);
                    Node::release(new_node_ptr, guard);
                }
            }

            return LruOperation::<K, V>::run_op(&self.remove, lru_cache, node, backoff, guard);
        }

        fn store_result(
            &self,
            result: Self::Result,
            guard: &'a ReuseGuard<K, V, LocalGuard>,
        ) -> bool {
            self.new_node
                .compare_exchange(
                    Shared::null(),
                    result.without_tag(),
                    Ordering::Release,
                    Ordering::Acquire,
                    guard,
                )
                .is_ok()
        }

        fn is_finished(&self, guard: &ReuseGuard<K, V, LocalGuard>) -> bool {
            LruOperation::<K, V>::is_finished(&self.remove, guard)
        }
    }

    pub struct Attach {
        result: AtomicBool,
    }

    impl<'a, K, V> LruOperation<'a, K, V> for Attach
    where
        K: Send + Sync + Ord + 'a,
        V: Send + Sync + 'a,
    {
        type Result = ();
        fn run_op<'g>(
            &self,
            lru_cache: &Lru<K, V>,
            node: Shared<'g, Node<K, V>>,
            backoff: &Backoff,
            guard: &'g ReuseGuard<K, V, LocalGuard>,
        ) -> bool {
            if LruOperation::<K, V>::is_finished(self, guard) {
                return false;
            }

            lru_cache.put_node_after_head(
                Node::try_copy(node, guard).unwrap(),
                self,
                &backoff,
                guard,
            );
            <op::Attach as LruOperation<K, V>>::store_result(self, (), guard)
        }

        fn store_result(&self, _: Self::Result, _: &'a ReuseGuard<K, V, LocalGuard>) -> bool {
            store_bool_result(&self.result)
        }

        fn is_finished(&self, _: &ReuseGuard<K, V, LocalGuard>) -> bool {
            check_bool_result(&self.result)
        }
    }

    pub struct Insert<T>
    where
        T: Send + Sync,
    {
        pub(crate) attach: Attach,
        value: AtomicRefCounted<T>,
    }

    impl<T> Insert<T>
    where
        T: Send + Sync,
    {
        #[inline]
        pub fn new(value: RefCounted<T>) -> Self {
            Self {
                value: AtomicRefCounted::new(value),
                attach: Attach {
                    result: AtomicBool::new(false),
                },
            }
        }

        pub fn change_value(
            &self,
            mut new_value: RefCounted<T>,
            guard: &LocalGuard,
        ) -> Result<RefCounted<T>, RefCounted<T>> {
            loop {
                if self.value.is_constant(guard) {
                    return Err(new_value);
                }
                let Ok(old_value) = self
                    .value
                    .try_clone_inner(Ordering::Relaxed, guard)
                    .map(Option::unwrap)
                else {
                    continue;
                };
                if let Err(err) = self.value.compare_exchange_weak(
                    Some(&*old_value),
                    Some(new_value),
                    Ordering::Relaxed,
                    Ordering::Relaxed,
                    guard,
                ) {
                    new_value = err.new.unwrap();
                    continue;
                }
                break Ok(old_value);
            }
        }

        pub fn clone_value<G>(&self, guard: &G) -> RefCounted<T>
        where
            G: Guard,
        {
            self.value.clone_inner(Ordering::Relaxed, guard).unwrap()
        }
    }

    impl<'a, K, V> LruOperation<'a, K, V> for Insert<V>
    where
        K: Send + Sync + Ord + 'a,
        V: Send + Sync + 'a,
    {
        type Result = &'a RefCounted<V>;

        fn run_op<'g>(
            &self,
            lru_cache: &Lru<K, V>,
            node: Shared<'g, Node<K, V>>,
            backoff: &Backoff,
            guard: &'g ReuseGuard<K, V, LocalGuard>,
        ) -> bool {
            LruOperation::run_op(&self.attach, lru_cache, node, backoff, guard);
            loop {
                let Ok(new_value) = self
                    .value
                    .try_clone_inner(Ordering::Acquire, &guard.guard)
                    .map(|v| v.unwrap())
                else {
                    // Someone changed value. Retry.
                    continue;
                };
                if LruOperation::<K, V>::is_finished(self, guard) {
                    return false;
                }
                if LruOperation::<K, V>::store_result(self, &new_value, guard) {
                    return true;
                }
                backoff.spin();
            }
        }

        fn store_result(&self, _: Self::Result, guard: &'a ReuseGuard<K, V, LocalGuard>) -> bool {
            self.value
                .make_constant(Ordering::Release, Ordering::Relaxed, &guard.guard)
        }

        fn is_finished(&self, guard: &ReuseGuard<K, V, LocalGuard>) -> bool {
            self.value.is_constant(&guard.guard)
        }
    }
}<|MERGE_RESOLUTION|>--- conflicted
+++ resolved
@@ -27,13 +27,8 @@
     K: Ord + Send + Sync + 'static,
     V: Send + Sync + 'static,
 {
-<<<<<<< HEAD
-    collector: Box<Collector>,
+    skiplist: SkipMap<RefCounted<K>, Atomic<Node<K, V>>>,
     free_list: Box<FreeList<Linked<Node<K, V>>>>,
-=======
->>>>>>> 14cd16af
-    skiplist: SkipMap<RefCounted<K>, Atomic<Node<K, V>>>,
-    free_list: FreeList<Linked<Node<K, V>>>,
     // `head` and `tail` are sentry nodes which have no valid data
     head: Box<Linked<Node<K, V>>>,
     tail: Box<Linked<Node<K, V>>>,
@@ -139,8 +134,6 @@
         self.size.load(Ordering::Relaxed)
     }
 
-<<<<<<< HEAD
-=======
     pub fn iter<'a>(&'a self) -> Iter<'a, K, V, LocalGuard<'a>> {
         let guard = self.collector.enter();
         let node = self.tail.prev.load(Ordering::Relaxed, &guard).as_ptr();
@@ -151,27 +144,6 @@
         }
     }
 
-    #[inline]
-    unsafe fn free_node(&self, node: Shared<'_, Node<K, V>>) {
-        debug_assert!(!node.is_null());
-        let guard = &unsafe { unprotected() };
-        let node_ref = unsafe { &mut *node.as_ptr() };
-        node_ref.key = None;
-        let next = node_ref.next.load(Ordering::Relaxed, guard);
-        Node::release(next, guard);
-        let prev = node_ref.prev.load(Ordering::Relaxed, guard);
-        Node::release(prev, guard);
-        let desc = node_ref.desc.load(Ordering::Relaxed, guard);
-        unsafe { guard.retire_shared(desc) };
-        // We should store null value to desc here otherwise the old desc will be reclaimed once
-        // when free list is reclaimed due to `Drop` impl for `Node`.
-        node_ref
-            .desc
-            .store::<_, UnprotectedGuard>(Shared::null(), Ordering::Relaxed);
-        unsafe { self.free_list.free(node_ref.into()) };
-    }
-
->>>>>>> 14cd16af
     pub fn remove(&self, key: &K) -> Option<Entry<K, V>> {
         let guard = reuse_guard(self.collector.enter());
         let Some((mut node, mut entry)) = self.copy_entry_node(|| self.skiplist.get(key), &guard)
@@ -1062,12 +1034,16 @@
 #[inline]
 unsafe fn free_node<K, V>(free_list: &FreeList<Linked<Node<K, V>>>, node: Shared<'_, Node<K, V>>)
 where
-    K: Send + Sync,
+    K: Send + Sync + Ord,
     V: Send + Sync,
 {
     debug_assert!(!node.is_null());
+    let guard = &unsafe { unprotected() };
     let node_ref = unsafe { &mut *node.as_ptr() };
     node_ref.key = None;
+    let desc = node_ref.desc.load(Ordering::Relaxed, guard);
+    node_ref.desc.store::<_, UnprotectedGuard>(Shared::null(), Ordering::Relaxed);
+    unsafe { guard.retire_shared(desc) };
     unsafe { free_list.free(node_ref.into()) };
 }
 
@@ -1083,9 +1059,13 @@
     let guard = &unsafe { unprotected() };
     let node_ref = unsafe { &mut *node.as_ptr() };
     node_ref.key = None;
+    // We should release `prev` and `next` pointer of an unused node, which would be head and tail
+    // node respectively.
     Node::release(node_ref.next.load(Ordering::Relaxed, guard), guard);
     Node::release(node_ref.prev.load(Ordering::Relaxed, guard), guard);
-    unsafe { guard.retire_shared(node_ref.desc.load(Ordering::Relaxed, guard)) };
+    let desc = node_ref.desc.load(Ordering::Relaxed, guard);
+    node_ref.desc.store::<_, UnprotectedGuard>(Shared::null(), Ordering::Relaxed);
+    unsafe { guard.retire_shared(desc) };
     unsafe { free_list.free(node_ref.into()) };
 }
 
@@ -1100,7 +1080,7 @@
 
 impl<K, V, G> Guard for ReuseGuard<K, V, G>
 where
-    K: Send + Sync,
+    K: Send + Sync + Ord,
     V: Send + Sync,
     G: Guard,
 {
